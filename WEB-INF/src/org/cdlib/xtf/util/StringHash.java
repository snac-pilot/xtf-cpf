package org.cdlib.xtf.util;

import org.apache.lucene.util.Prime;


/**
 * Copyright (c) 2004, Regents of the University of California
 * All rights reserved.
 *
 * Redistribution and use in source and binary forms, with or without
 * modification, are permitted provided that the following conditions are met:
 *
 * - Redistributions of source code must retain the above copyright notice,
 *   this list of conditions and the following disclaimer.
 * - Redistributions in binary form must reproduce the above copyright notice,
 *   this list of conditions and the following disclaimer in the documentation
 *   and/or other materials provided with the distribution.
 * - Neither the name of the University of California nor the names of its
 *   contributors may be used to endorse or promote products derived from this
 *   software without specific prior written permission.
 *
 * THIS SOFTWARE IS PROVIDED BY THE COPYRIGHT HOLDERS AND CONTRIBUTORS "AS IS"
 * AND ANY EXPRESS OR IMPLIED WARRANTIES, INCLUDING, BUT NOT LIMITED TO, THE
 * IMPLIED WARRANTIES OF MERCHANTABILITY AND FITNESS FOR A PARTICULAR PURPOSE
 * ARE DISCLAIMED. IN NO EVENT SHALL THE COPYRIGHT OWNER OR CONTRIBUTORS BE
 * LIABLE FOR ANY DIRECT, INDIRECT, INCIDENTAL, SPECIAL, EXEMPLARY, OR
 * CONSEQUENTIAL DAMAGES (INCLUDING, BUT NOT LIMITED TO, PROCUREMENT OF
 * SUBSTITUTE GOODS OR SERVICES; LOSS OF USE, DATA, OR PROFITS; OR BUSINESS
 * INTERRUPTION) HOWEVER CAUSED AND ON ANY THEORY OF LIABILITY, WHETHER IN
 * CONTRACT, STRICT LIABILITY, OR TORT (INCLUDING NEGLIGENCE OR OTHERWISE)
 * ARISING IN ANY WAY OUT OF THE USE OF THIS SOFTWARE, EVEN IF ADVISED OF THE
 * POSSIBILITY OF SUCH DAMAGE.
 */

/**
 * A fast but inflexible hash table where the keys are strings and the size
 * is fixed. Handles consecutive keys gracefully, but doesn't support resizing,
 * deletion, or iteration.
 *
 * @author Martin Haye
 */
<<<<<<< HEAD
public class StringHash<T> 
=======
public class StringHash<T>
>>>>>>> 5520b81c
{
  private final int hashSize;
  private final Ent[] ents;
  private int curSize;

  /**
   * Create the hash table that can comfortably hold the specified number
   * of entries. The actual table is created to be the smallest prime
   * greater than size*2.
   *
   * @param maxSize  Max # of entries
   */
  public StringHash(int maxSize) {
    this.hashSize = Prime.findAfter(maxSize * 2);
    ents = new Ent[hashSize];
    curSize = 0;
  } // constructor

  /**
   * Sets the entry for the given key number. If one already exists, the old
   * value is replaced. Using null for the value can be useful if one only
   * needs to check for key presence using contains().
   */
  public void put(String key, T val) 
  {
    int bucket = hashSlot(key);

    // Is there already an entry for this key?
    Ent e;
    for (e = ents[bucket]; e != null; e = e.next) 
    {
      if (key.equals(e.key)) {
        e.val = val;
        return;
      }
    } // for e

    // Okay, make a new entry
    e = new Ent();
    e.key = key;
    e.val = val;

    // And link it in.
    e.next = ents[bucket];
    ents[bucket] = e;

    // All done.
    ++curSize;
  } // put()

  /** Calculate the hash slot for a given key */
  private final int hashSlot(String key) {
    int code = key.hashCode();
    if (code >= 0)
      return code % hashSize;
    return (-code) % hashSize;
  } // hash()

  /**
   * Checks if the hash contains an entry for the given key.
   */
  public boolean contains(String key) {
    for (Ent e = ents[hashSlot(key)]; e != null; e = e.next)
      if (key.equals(e.key))
        return true;
    return false;
  } // contains()

  /**
   * Retrieves the entry for the given key.
   *
   * @param key   Key to look for
   * @return      The associated value, or null if not found.
   */
  public T get(String key) {
    for (Ent<T> e = ents[hashSlot(key)]; e != null; e = e.next)
      if (key.equals(e.key))
        return e.val;
    return null;
  } // get()

  /** Tells how many entries are currently in the hash table */
  public int size() {
    return curSize;
  } // size()

  /**
   * Keeps track of a single entry in the hash table. Can be linked to form
   * a chain.
   */
  private static class Ent<T> {
    String key;
    T val;
    Ent next;
  } // private class Ent

  /**
   * Basic regression test
   */
  public static final Tester tester = new Tester("StringHash") 
  {
    protected void testImpl() 
    {
      StringHash hash = new StringHash(5);

      hash.put("100", "hello");
      assert hash.contains("100");
      assert !hash.contains("111");
      assert hash.get("100").equals("hello");
      assert hash.size() == 1;

      hash.put("200", "foo");
      hash.put("211", "bar");
      assert hash.contains("100");
      assert hash.contains("200");
      assert hash.contains("211");
      assert !hash.contains("111");
      assert !hash.contains("212");
      assert hash.size() == 3;
      assert hash.get("100").equals("hello");
      assert hash.get("200").equals("foo");
      assert hash.get("211").equals("bar");
    } // testImpl()
  };
} // class StringHash<|MERGE_RESOLUTION|>--- conflicted
+++ resolved
@@ -39,11 +39,7 @@
  *
  * @author Martin Haye
  */
-<<<<<<< HEAD
-public class StringHash<T> 
-=======
 public class StringHash<T>
->>>>>>> 5520b81c
 {
   private final int hashSize;
   private final Ent[] ents;
